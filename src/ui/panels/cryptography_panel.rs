--- conflicted
+++ resolved
@@ -2,11 +2,7 @@
 
 use crate::{
     context::FrameCtx,
-<<<<<<< HEAD
     core::crypto::{symmetric::aes::AesKeySize, CipherMode, CryptoAlgorithm, CryptoOperation},
-=======
-    core::crypto::{CipherMode, CryptoAlgorithm, CryptoOperation},
->>>>>>> b5c3176d
     ui::{
         components::{input_output_box::InputOutputBox, DOUBLE_SPACE, HALF_SPACE, SPACE},
         traits::UiPanel,
@@ -181,15 +177,15 @@
                 });
 
                 let iv_hint = match ctx.app.crypto.input.algorithm {
-<<<<<<< HEAD
                     CryptoAlgorithm::AES => "16 bytes characters (32 hex characters)",
                     CryptoAlgorithm::DES | CryptoAlgorithm::TripleDES => {
                         "8 bytes characters (16 hex characters)"
-=======
+                    }
+                    CryptoAlgorithm::AES => "32 hex characters (16 bytes)",
+                    CryptoAlgorithm::DES | CryptoAlgorithm::TripleDES => "16 hex characters (8 bytes)",
                     CryptoAlgorithm::AES => "32 hex characters (16 bytes)",
                     CryptoAlgorithm::DES | CryptoAlgorithm::TripleDES => {
                         "16 hex characters (8 bytes)"
->>>>>>> b5c3176d
                     }
                     _ => "",
                 };
